"""
Run integration test

Run with tox using: `tox`
Help: `tox -- -h`
Run against a shovel image tag: `tox -- --shovel-image-tag 20190704-4659f159`
"""

import json
import errno
import os
import psycopg2
import random
import shutil
import string
import sys
import time
from datetime import datetime, timedelta
from glob import glob

from botocore import UNSIGNED
from botocore.config import Config
from pytest import fixture
import boto3
import requests

import docker

REPO_ROOT = os.path.abspath(os.path.join(os.path.dirname(__file__), ".."))
AF_ROOT = os.path.join(REPO_ROOT, "af")
TESTDATA_DIR = os.path.join(REPO_ROOT, "testdata")

METADB_NAME = "ootestmetadb"
METADB_PG_USER = "oopguser"
PG_EXT_PORT = 25432


@fixture
def pg_container(docker_client):
    ## Start Postgres in a dedicated container named in METADB_NAME
    pg_container = docker_client.containers.run(
        "postgres:9.6",
        name=METADB_NAME,
        hostname=METADB_NAME,
        environment={"POSTGRES_USER": METADB_PG_USER},
        ports={"5432/tcp": PG_EXT_PORT},
        detach=True,
    )
    # TODO ensure this doesn't run into an infinite loop, though it hasn't been a problem up until now.
    while True:
        exit_code, output = pg_container.exec_run(
            "psql -U {} -c 'select 1'".format(METADB_PG_USER)
        )
        if exit_code == 0:
            break
        time.sleep(0.5)

    print("Starting pg container")
    pg_install_tables(pg_container)

    yield pg_container

    pg_container.remove(force=True)


def pg_install_tables(container):
    _, socket = container.exec_run(
        cmd="psql -U {}".format(METADB_PG_USER), stdin=True, socket=True
    )
    # This is to support multiple versions of docker and python.
    # See: https://github.com/docker/docker-py/issues/2255#issuecomment-475270012
    if hasattr(socket, "_sock"):
        socket = socket._sock
    for fname in sorted(glob(os.path.join(AF_ROOT, "oometa", "*.install.sql"))):
        with open(fname, "rb") as in_file:
            socket.sendall(in_file.read())

    time.sleep(1)
    for line in container.logs().split(b"\n"):
        if line.startswith(b"ERROR"):
            print(line)
            raise Exception("Detected error in query")


def fetch_autoclaved_bucket(dst_dir, bucket_date):
    print("Fetch bucket")
    dst_bucket_dir = os.path.join(dst_dir, bucket_date)
    if not os.path.exists(dst_bucket_dir):
        os.makedirs(dst_bucket_dir)
    client = boto3.client("s3", config=Config(signature_version=UNSIGNED))
    resource = boto3.resource("s3", config=Config(signature_version=UNSIGNED))

    prefix = "autoclaved/jsonl.tar.lz4/{}/".format(bucket_date)
    paginator = client.get_paginator("list_objects")
    for result in paginator.paginate(Bucket="ooni-data", Delimiter="/", Prefix=prefix):
        for f in result.get("Contents", []):
            fkey = f.get("Key")
            dst_pathname = os.path.join(dst_bucket_dir, os.path.basename(fkey))
            try:
                s = os.stat(dst_pathname)
                if s.st_size == f.get("Size"):
                    continue
            except Exception:  # XXX maybe make this more strict. It's FileNotFoundError on py3 and OSError on py2
                pass
            print("[+] Downloading {}".format(dst_pathname))
            resource.meta.client.download_file("ooni-data", fkey, dst_pathname)


def shovel_run(client, cmd, pipeline_ctx):
    shovel_container = client.containers.run(
        "openobservatory/pipeline-shovel:latest",
        cmd,
        mem_limit="512m",
        user="{}:{}".format(os.getuid(), os.getgid()),
        working_dir="/mnt",
        links={METADB_NAME: None},
        volumes={
            pipeline_ctx['working_dir_root']: {"bind": "/data", "mode": "rw"},
            REPO_ROOT: {"bind": "/mnt", "mode": "rw"}
        },
        privileged=True,
        stdout=True,
        stderr=True,
        detach=True,
    )
    start_time = time.time()
    container_logs = shovel_container.logs(stream=True)
    for line in container_logs:
        sys.stdout.write(line.decode("utf8"))
        sys.stdout.flush()
    print("runtime: {}".format(time.time() - start_time))
    return shovel_container


def run_centrifugation(client, bucket_date, pipeline_ctx):
    ## Run centrifugation in a dedicated container based on
    ## the openobservatory/pipeline-shovel:latest image
    end_bucket_date = get_end_bucket_date(bucket_date)

    centrifugation_cmd = "/mnt/af/shovel/centrifugation.py --start {}T00:00:00".format(
        bucket_date
    )
    centrifugation_cmd += " --end {}T00:00:00".format(end_bucket_date)
    centrifugation_cmd += " --autoclaved-root /data/autoclaved --postgres 'host={} user={}'".format(
        METADB_NAME, METADB_PG_USER
    )

    print("running shovel: {}".format(centrifugation_cmd))
    shovel_container = shovel_run(client, centrifugation_cmd, pipeline_ctx)

    return shovel_container


def download_file(url, dst_filename):
    with requests.get(url, stream=True) as r:
        with open(dst_filename + ".tmp", "wb") as f:
            shutil.copyfileobj(r.raw, f)
    os.rename(dst_filename + ".tmp", dst_filename)
    return dst_filename


def download_report_files(dst_dir):
    textnames = [
        "2019-06-01/20190601T003644Z-IN-AS18196-web_connectivity-20190601T003645Z_AS18196_rpEBAw2sJIRwgKvm3JhOur2dNqOdtIb0ktIywHC3KAfXBgPik6-0.2.0-probe.json",
        "2019-08-18/20190818T094131Z-IR-AS31549-vanilla_tor-20190818T094132Z_AS31549_dDsgseksbdQ1sJn4Z1wDJD2Y2nHhFJa23DiyJlYTVKofPxWv5k-0.2.0-probe.json",
        "2019-08-18/20190818T081446Z-DE-AS8881-http_header_field_manipulation-20190818T081451Z_AS8881_zqlJZozB32oWWytaFyGZU0ouAyAIrEarNo1ahjwZ2xOEdF4RI9-0.2.0-probe.json",
        "2019-08-29/20190829T105210Z-IR-AS31549-telegram-20190829T105214Z_AS31549_t32ZZ5av3B6yNruRIFhCnuT1dHTnwPk7vwIa9F0TAe064HG4tk-0.2.0-probe.json",
        "2019-06-15/20190615T070248Z-ET-AS24757-whatsapp-20190615T070253Z_AS24757_gRi6dhAqgWa7Yp4tah4LX6Rl1j6c8kJuja3OgZranEpMicEj2p-0.2.0-probe.json",
        "2019-06-27/20190627T214121Z-ET-AS24757-facebook_messenger-20190627T214126Z_AS24757_h8g9P5kTmmzyX1VyOjqcVonIbFNujm84l2leMCwC2gX3BI78fI-0.2.0-probe.json"
    ]
    base_url = "https://api.ooni.io/files/download/"
    for tn in textnames:
        url = base_url + tn
        dst_filename = os.path.join(dst_dir, os.path.basename(tn))
        print("downloading {}".format(dst_filename))
        if os.path.exists(dst_filename):
            continue
        download_file(url, dst_filename)

def generate_report_files(dst_dir):
    sample_fname = "20190601T003644Z-IN-AS18196-web_connectivity-20190601T003645Z_AS18196_rpEBAw2sJIRwgKvm3JhOur2dNqOdtIb0ktIywHC3KAfXBgPik6-0.2.0-probe.json"

    now = datetime.now() - timedelta(days=2)
    isostamp = now.strftime("%Y%m%dT010203Z")
    report_id = "{}_AS18196_rpEBAw2sJIRwgKvm3JhOur2dNqOdtIb0ktIywHC3KAfXBgPik6".format(isostamp)

    gen_fname = '{}-IN-AS18196-web_connectivity-{}-0.2.0-probe.json'.format(isostamp, report_id)

    with open(os.path.join(dst_dir, sample_fname)) as in_file:
        j = json.loads(in_file.readline())

    # We generate a report file with the time of today so that the ooexpl_
    # metrics will get computed on this as it will be a recent measurement
    measurement_start_time = now.strftime("%Y-%m-%d %H:%M:%S")
    j['report_id'] = report_id
    j['test_start_time'] = measurement_start_time
    j['measurement_start_time'] = measurement_start_time
    j['report_filename'] = os.path.join('2018-01-01', gen_fname)
    j['id'] = 'deadbeef-dead-beef-8ad8-ca2dbc56bca5'

    with open(os.path.join(dst_dir, gen_fname), 'w') as out_file:
        json.dump(j, out_file)
        out_file.write('\n') # the autoclaving process expects there to be a newline

def pg_conn():
    return psycopg2.connect(
        "host={} user={} port={}".format("localhost", METADB_PG_USER, PG_EXT_PORT)
    )


def get_flag_counts():
    flags = {}
    with pg_conn() as conn:
        with conn.cursor() as c:
            c.execute(
                """select
                SUM(case when confirmed = TRUE then 1 else 0 end) as confirmed_count,
                SUM(case when confirmed IS NULL then 1 else 0 end) as unconfirmed_count,
                SUM(case when anomaly = TRUE then 1 else 0 end) as anomaly_count
                from measurement;
                """
            )
            row = c.fetchone()
            flags["confirmed"] = row[0]
            flags["unconfirmed"] = row[1]
            flags["anomaly"] = row[2]
    return flags

def get_end_bucket_date(start_date):
    fmt = "%Y-%m-%d"
    return (datetime.strptime(start_date, fmt) + timedelta(1)).strftime(fmt)

def run_canning_autoclaving(pipeline_ctx):
    start_date = "2018-01-01"
    end_bucket_date = get_end_bucket_date(start_date)

    print("Downloading report files")
    reports_raw_dir = os.path.join(pipeline_ctx['reports_raw'], start_date)
    for dn in ['reports_raw', 'canned', 'autoclaved']:
        path = os.path.join(pipeline_ctx[dn], start_date)
        if not os.path.exists(path):
            os.makedirs(path)
    download_report_files(reports_raw_dir)
    generate_report_files(reports_raw_dir)

    docker_client = docker.from_env()
    canning_cmd = "/mnt/af/shovel/canning.py --start {}T00:00:00".format(start_date)
    canning_cmd += " --end {}T00:00:00".format(end_bucket_date)
    canning_cmd += " --reports-raw-root /mnt/testdata/reports_raw --canned-root /data/canned"

    print("Running canning command")
    canning_container = shovel_run(docker_client, canning_cmd, pipeline_ctx)
    canning_container.remove(force=True)

    autoclaving_cmd = "/mnt/af/shovel/autoclaving.py --start {}T00:00:00".format(
        start_date
    )
    autoclaving_cmd += " --end {}T00:00:00".format(end_bucket_date)
    autoclaving_cmd += " --canned-root /data/canned --autoclaved-root /data/autoclaved --bridge-db /mnt/testdata/bridge_db.json"

    print("Running autoclaving command")
    autoclaving_container = shovel_run(docker_client, autoclaving_cmd, pipeline_ctx)
    autoclaving_container.remove(force=True)

@fixture
def docker_client():
    yield docker.from_env()

def randStr(length):
    letters = string.ascii_letters
    return ''.join(random.choice(letters) for i in range(length))

def rm_rf(path):
    pass

@fixture
def pipeline_dir_ctx():
    working_dir = os.path.join(TESTDATA_DIR, 'working_dir' + randStr(20))
    os.makedirs(working_dir)

    ctx = {
        'repo_root': REPO_ROOT,
        'working_dir_root': working_dir,

        'reports_raw': os.path.join(TESTDATA_DIR, "reports_raw"),
        'canned': os.path.join(working_dir, 'canned'),
        'autoclaved': os.path.join(working_dir, 'autoclaved')
    }

    with open(os.path.join(TESTDATA_DIR, "bridge_db.json"), "w") as out_file:
        out_file.write("{}")

    for dn in ['reports_raw', 'canned', 'autoclaved']:
        try:
            os.makedirs(ctx[dn])
        except OSError as e:
            if e.errno == errno.EEXIST:
                pass
            else:
                raise
    yield ctx

    shutil.rmtree(working_dir, ignore_errors=True)

def print_query_fetchone_output(conn, q):
    with conn.cursor() as c:
        c.execute(q)
        row = c.fetchone()
        print("----")
        print(q)
        print(row)
        print("----")
    return row

def test_run_small_bucket(docker_client, pg_container, pipeline_dir_ctx):
    """
    Buckets sizes for testing:
    665M	2018-05-07
    906M	2018-05-08
    700M	2018-05-09
    1.1G	2017-02-09
    1.7G	2017-04-16
    4.8G	2018-03-04
    1.3G	2019-03-01
    2.7G 2017-06-05
    60M	        2016-07-07

    Empty buckets:
    4.0K	2015-12-24
    4.0K	2015-12-25
    4.0K	2015-12-26
    4.0K	2015-12-27
    4.0K	2015-12-28
    4.0K	2018-12-09
    4.0K	2018-12-10
    """
    bucket_date = "2018-01-01"
    # bucket_date = '2018-05-07'
    # fetch_autoclaved_bucket(TESTDATA_DIR, bucket_date)

    print("Running canning and autoclaving")
    run_canning_autoclaving(pipeline_dir_ctx)

    shovel_container = run_centrifugation(docker_client, bucket_date, pipeline_dir_ctx)
    flags = get_flag_counts()
    print("flags[0]: {}".format(flags))

    with pg_conn() as conn:
        print_query_fetchone_output(conn, 'SELECT COUNT(*) FROM http_request_fp;')

    assert flags["confirmed"] == 8, "confirmed count does not match"
    assert flags["anomaly"] == 55, "anomaly count does not match"

    # This forces reprocessing of data
    with pg_conn() as conn:
        with conn.cursor() as c:
            c.execute("UPDATE measurement SET confirmed = NULL;")
            c.execute("TRUNCATE TABLE http_request_fp;")
            c.execute("UPDATE autoclaved SET code_ver = 1;")

    flags = get_flag_counts()
    print("flags[1]: {}".format(flags))
    shovel_container = run_centrifugation(docker_client, bucket_date, pipeline_dir_ctx)
    flags = get_flag_counts()
    print("flags[2]: {}".format(flags))
    with pg_conn() as conn:
        print_query_fetchone_output(conn, 'SELECT COUNT(*) FROM http_request_fp;')
<<<<<<< HEAD
        print_query_fetchone_output(conn, 'SELECT * FROM telegram;')
=======
        row = print_query_fetchone_output(conn, 'SELECT COUNT(*) FROM ooexpl_wc_input_counts;')
        assert row[0] > 0, "ooexpl_wc_input_counts is empty"
>>>>>>> 4867a206

    new_flags = get_flag_counts()
    for k, count in flags.items():
        assert count == new_flags[k], "{} count doesn't match ({} != {})".format(
            k, count, new_flags[k]
        )

    # This forces reingestion of data
    with pg_conn() as conn:
        with conn.cursor() as c:
            c.execute("UPDATE autoclaved SET file_sha1 = digest('wat', 'sha1')")
    shovel_container = run_centrifugation(docker_client, bucket_date, pipeline_dir_ctx)

    flags = new_flags.copy()
    new_flags = get_flag_counts()
    for k, count in flags.items():
        assert count == new_flags[k], "{} count doesn't match ({} != {})".format(
            k, count, new_flags[k]
        )
    print("flags[3]: {}".format(flags))

    result = shovel_container.wait()
    assert result.get("StatusCode") == 0
    shovel_container.remove(force=True)<|MERGE_RESOLUTION|>--- conflicted
+++ resolved
@@ -365,12 +365,8 @@
     print("flags[2]: {}".format(flags))
     with pg_conn() as conn:
         print_query_fetchone_output(conn, 'SELECT COUNT(*) FROM http_request_fp;')
-<<<<<<< HEAD
-        print_query_fetchone_output(conn, 'SELECT * FROM telegram;')
-=======
         row = print_query_fetchone_output(conn, 'SELECT COUNT(*) FROM ooexpl_wc_input_counts;')
         assert row[0] > 0, "ooexpl_wc_input_counts is empty"
->>>>>>> 4867a206
 
     new_flags = get_flag_counts()
     for k, count in flags.items():
